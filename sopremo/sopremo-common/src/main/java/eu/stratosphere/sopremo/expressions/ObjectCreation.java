package eu.stratosphere.sopremo.expressions;

import java.util.ArrayList;
import java.util.Arrays;
import java.util.Iterator;
import java.util.List;

import eu.stratosphere.sopremo.EvaluationContext;
import eu.stratosphere.sopremo.SerializableSopremoType;
import eu.stratosphere.sopremo.jsondatamodel.ArrayNode;
import eu.stratosphere.sopremo.jsondatamodel.JsonNode;
import eu.stratosphere.sopremo.jsondatamodel.ObjectNode;
import eu.stratosphere.util.ConversionIterator;

@OptimizerHints(scope = Scope.ANY)
public class ObjectCreation extends ContainerExpression {
	/**
	 * 
	 */
	private static final long serialVersionUID = -5688226000742970692L;

	public static final ObjectCreation CONCATENATION = new ObjectCreation() {
		/**
		 * 
		 */
		private static final long serialVersionUID = 5274811723343043990L;

		@Override
		public JsonNode evaluate(final JsonNode node, final EvaluationContext context) {
			final ObjectNode objectNode = new ObjectNode();
			final Iterator<JsonNode> elements = ((ArrayNode)node).iterator();
			while (elements.hasNext()) {
				final JsonNode jsonNode = elements.next();
				if (!jsonNode.isNull())
					objectNode.putAll((ObjectNode) jsonNode);
			}
			return objectNode;
		}
	};

	private final List<Mapping> mappings;

	public ObjectCreation() {
		this(new ArrayList<Mapping>());
	}

	public ObjectCreation(final List<Mapping> mappings) {
		this.mappings = mappings;
	}

	public ObjectCreation(final Mapping... mappings) {
		this.mappings = new ArrayList<Mapping>(Arrays.asList(mappings));
	}

	public void addMapping(final Mapping mapping) {
		this.mappings.add(mapping);
	}

	public void addMapping(final String target, final EvaluationExpression expression) {
		this.mappings.add(new Mapping(target, expression));
	}

	@Override
	public boolean equals(final Object obj) {
		if (this == obj)
			return true;
		if (obj == null)
			return false;
		if (this.getClass() != obj.getClass())
			return false;
		final ObjectCreation other = (ObjectCreation) obj;
		return this.mappings.equals(other.mappings);
	}

	@Override
	public JsonNode evaluate(final JsonNode node, final EvaluationContext context) {
		final ObjectNode transformedNode = new ObjectNode();
		for (final Mapping mapping : this.mappings)
			mapping.evaluate(transformedNode, node, context);
		return transformedNode;
	}

	public Mapping getMapping(final int index) {
		return this.mappings.get(index);
	}

	public List<Mapping> getMappings() {
		return this.mappings;
	}

	public int getMappingSize() {
		return this.mappings.size();
	}

	@Override
	public int hashCode() {
		final int prime = 31;
		int result = 1;
		result = prime * result + this.mappings.hashCode();
		return result;
	}

	@Override
	public Iterator<EvaluationExpression> iterator() {
		return new ConversionIterator<Mapping, EvaluationExpression>(this.mappings.iterator()) {
			@Override
			protected EvaluationExpression convert(final Mapping inputObject) {
				return inputObject.getExpression();
			}
		};
	}

	@Override
	public void replace(final EvaluationExpression toReplace, final EvaluationExpression replaceFragment) {
		for (final Mapping mapping : this.mappings)
			if (mapping.getExpression() instanceof ContainerExpression)
				((ContainerExpression) mapping.getExpression()).replace(toReplace, replaceFragment);
	}

	@Override
	protected void toString(final StringBuilder builder) {
		builder.append("{");
		final Iterator<Mapping> mappingIterator = this.mappings.iterator();
		while (mappingIterator.hasNext()) {
			final Mapping entry = mappingIterator.next();
			entry.toString(builder);
			if (mappingIterator.hasNext())
				builder.append(", ");
		}
		builder.append("}");
	}

	public static class CopyFields extends Mapping {
		/**
		 * 
		 */
		private static final long serialVersionUID = -8809405108852546800L;

		public CopyFields(final EvaluationExpression expression) {
			super("*", expression);
		}

		@Override
		protected void evaluate(final ObjectNode transformedNode, final JsonNode node, final EvaluationContext context) {
			final JsonNode exprNode = this.getExpression().evaluate(node, context);
			transformedNode.putAll((ObjectNode) exprNode);
		}

		@Override
		protected void toString(final StringBuilder builder) {
			this.getExpression().toString(builder);
			builder.append(".*");
		}
	}

	public static class Mapping implements SerializableSopremoType {
		/**
		 * 
		 */
		private static final long serialVersionUID = 6372376844557378592L;

		private final String target;

		private final EvaluationExpression expression;

		public Mapping(final String target, final EvaluationExpression expression) {
			this.target = target;
			this.expression = expression;
		}

		@Override
		public boolean equals(final Object obj) {
			if (this == obj)
				return true;
			if (obj == null)
				return false;
			if (this.getClass() != obj.getClass())
				return false;
			final Mapping other = (Mapping) obj;
			return this.target.equals(other.target) && this.expression.equals(other.expression);
		}

		protected void evaluate(final ObjectNode transformedNode, final JsonNode node, final EvaluationContext context) {
<<<<<<< HEAD
			JsonNode value = this.expression.evaluate(node, context);
=======
			final JsonNode value = this.expression.evaluate(node, context);
>>>>>>> 082f89a3
			// if (!value.isNull())
			transformedNode.put(this.target, value);
		}

		public EvaluationExpression getExpression() {
			return this.expression;
		}

		public String getTarget() {
			return this.target;
		}

		@Override
		public int hashCode() {
			final int prime = 31;
			int result = 1;
			result = prime * result + this.expression.hashCode();
			result = prime * result + this.target.hashCode();
			return result;
		}

		@Override
		public String toString() {
			final StringBuilder builder = new StringBuilder();
			this.toString(builder);
			return builder.toString();
		}

		protected void toString(final StringBuilder builder) {
			builder.append(this.target).append("=");
			this.expression.toString(builder);
		}
	}

}<|MERGE_RESOLUTION|>--- conflicted
+++ resolved
@@ -28,7 +28,7 @@
 		@Override
 		public JsonNode evaluate(final JsonNode node, final EvaluationContext context) {
 			final ObjectNode objectNode = new ObjectNode();
-			final Iterator<JsonNode> elements = ((ArrayNode)node).iterator();
+			final Iterator<JsonNode> elements = ((ArrayNode) node).iterator();
 			while (elements.hasNext()) {
 				final JsonNode jsonNode = elements.next();
 				if (!jsonNode.isNull())
@@ -181,11 +181,7 @@
 		}
 
 		protected void evaluate(final ObjectNode transformedNode, final JsonNode node, final EvaluationContext context) {
-<<<<<<< HEAD
-			JsonNode value = this.expression.evaluate(node, context);
-=======
 			final JsonNode value = this.expression.evaluate(node, context);
->>>>>>> 082f89a3
 			// if (!value.isNull())
 			transformedNode.put(this.target, value);
 		}
