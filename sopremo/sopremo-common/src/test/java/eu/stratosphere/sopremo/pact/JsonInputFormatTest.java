--- conflicted
+++ resolved
@@ -114,19 +114,12 @@
 		jsonWriter.write("[{\"id\": 1}, {\"id\": 2}, {\"id\": 3}, {\"id\": 4}, {\"id\": 5}]");
 		jsonWriter.close();
 
-<<<<<<< HEAD
-		final Configuration config = new Configuration();
-		SopremoUtil.serialize(config, IOConstants.SCHEMA, SCHEMA);
-		final JsonInputFormat inputFormat = FormatUtil.openInput(JsonInputFormat.class, file.toURI()
-			.toString(), config);
-=======
 		Configuration config = new Configuration();
 		final EvaluationContext context = new EvaluationContext();
 		context.setSchema(SCHEMA);
 		SopremoUtil.serialize(config, SopremoUtil.CONTEXT, context);
 		final JsonInputFormat inputFormat =
 			FormatUtil.openInput(JsonInputFormat.class, file.toURI().toString(), config);
->>>>>>> 227d4307
 		final PactRecord record = new PactRecord();
 		for (int index = 1; index <= 5; index++) {
 			Assert.assertFalse("more pairs expected @ " + index, inputFormat.reachedEnd());
@@ -152,19 +145,12 @@
 		jsonWriter.write("{\"array\": [{\"id\": 1}, {\"id\": 2}, {\"id\": 3}, {\"id\": 4}, {\"id\": 5}]}");
 		jsonWriter.close();
 
-<<<<<<< HEAD
-		final Configuration config = new Configuration();
-		SopremoUtil.serialize(config, IOConstants.SCHEMA, SCHEMA);
-		final JsonInputFormat inputFormat = FormatUtil.openInput(JsonInputFormat.class, file.toURI()
-			.toString(), config);
-=======
 		Configuration config = new Configuration();
 		final EvaluationContext context = new EvaluationContext();
 		context.setSchema(SCHEMA);
 		SopremoUtil.serialize(config, SopremoUtil.CONTEXT, context);
 		final JsonInputFormat inputFormat =
 			FormatUtil.openInput(JsonInputFormat.class, file.toURI().toString(), config);
->>>>>>> 227d4307
 		final PactRecord record = new PactRecord();
 
 		if (!inputFormat.reachedEnd())
